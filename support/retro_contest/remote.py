import argparse
import gym
import gym_remote.server as grs
import os
import retro
import retro_contest
import retro_contest.local
import sys


<<<<<<< HEAD
def make(game, state=retro.STATE_DEFAULT, bk2dir=None, monitordir=None, discrete_actions=False, socketdir='tmp/sock'):
=======
def make(game, state, bk2dir=None, monitordir=None, discrete_actions=False, socketdir=None):
>>>>>>> 73e6f40f
    if bk2dir:
        os.makedirs(bk2dir, exist_ok=True)
    env = retro_contest.local.make(game, state, discrete_actions=discrete_actions, bk2dir=bk2dir)
    if monitordir:
        env = retro_contest.Monitor(env, os.path.join(monitordir, 'monitor.csv'), os.path.join(monitordir, 'log.csv'))
    env = grs.RemoteEnvWrapper(env, socketdir)
    return env


def run(game, state,
        wallclock_limit=None, timestep_limit=None,
        monitordir=None, bk2dir=None, socketdir=None,
        discrete_actions=False, daemonize=False):
    if daemonize:
        pid = os.fork()
        if pid > 0:
            return

    env = make(game, state, bk2dir, monitordir, discrete_actions, socketdir)
    env.serve(timestep_limit=timestep_limit, wallclock_limit=wallclock_limit, ignore_reset=True)


def run_args(args):
    run(args.game, args.state,
        wallclock_limit=args.wallclock_limit,
        timestep_limit=args.timestep_limit,
        bk2dir=args.bk2dir,
        monitordir=args.monitordir,
        socketdir=args.socketdir,
        discrete_actions=args.discrete_actions,
        daemonize=args.daemonize)


def list_games(args):
    games = retro.list_games()
    if args.system:
        games = [game for game in games if game.endswith('-' + args.system)]
    games.sort()
    print(*games, sep='\n')


def list_states(args):
    if args.game:
        games = args.game
    else:
        games = retro.list_games()
        games.sort()
    for game in games:
        states = retro.list_states(game)
        print(game + ':')
        states.sort()
        for state in states:
            print('  ' + state)


def main(argv=sys.argv[1:]):
    parser = argparse.ArgumentParser(description='Run support code for OpenAI Retro Contest remote environment')
    parser.set_defaults(func=lambda args: parser.print_help())
    parser.add_argument('--data-dir', type=str, help='Use a custom data directory (must be named `data`)')

    subparsers = parser.add_subparsers()
    parser_run = subparsers.add_parser('run', description='Run Remote environment')
    parser_list = subparsers.add_parser('list', description='List information about environments')

    parser_run.set_defaults(func=run_args)
    parser_run.add_argument('game', type=str, help='Name of the game to run')
    parser_run.add_argument('state', type=str, default=retro.STATE_DEFAULT, nargs='?', help='Name of initial state')
    parser_run.add_argument('--monitordir', '-m', type=str, help='Directory to hold monitor files')
    parser_run.add_argument('--bk2dir', '-b', type=str, help='Directory to hold BK2 movies')
    parser_run.add_argument('--socketdir', '-s', type=str, default='tmp/sock', help='Directory to hold sockets')
    parser_run.add_argument('--daemonize', '-d', action='store_true', default=False, help='Daemonize (background) the process')
    parser_run.add_argument('--wallclock-limit', '-W', type=float, default=None, help='Maximum time to run in seconds')
    parser_run.add_argument('--timestep-limit', '-T', type=int, default=None, help='Maximum time to run in timesteps')
    parser_run.add_argument('--discrete-actions', '-D', action='store_true', help='Use a discrete action space')

    parser_list.set_defaults(func=lambda args: parser_list.print_help())
    subparsers_list = parser_list.add_subparsers()
    parser_list_games = subparsers_list.add_parser('games', description='List games')
    parser_list_games.set_defaults(func=list_games)
    parser_list_games.add_argument('--system', '-s', type=str, help='List for a specific system only')

    parser_list_states = subparsers_list.add_parser('states', description='List')
    parser_list_states.set_defaults(func=list_states)
    parser_list_states.add_argument('game', type=str, default=None, nargs='*', help='List for specified games only')

    args = parser.parse_args(argv)
    if args.data_dir:
        retro.data_path(args.data_dir)
    args.func(args)


if __name__ == '__main__':
    main()<|MERGE_RESOLUTION|>--- conflicted
+++ resolved
@@ -8,11 +8,7 @@
 import sys
 
 
-<<<<<<< HEAD
-def make(game, state=retro.STATE_DEFAULT, bk2dir=None, monitordir=None, discrete_actions=False, socketdir='tmp/sock'):
-=======
-def make(game, state, bk2dir=None, monitordir=None, discrete_actions=False, socketdir=None):
->>>>>>> 73e6f40f
+def make(game, state=retro.STATE_DEFAULT, bk2dir=None, monitordir=None, discrete_actions=False, socketdir=None):
     if bk2dir:
         os.makedirs(bk2dir, exist_ok=True)
     env = retro_contest.local.make(game, state, discrete_actions=discrete_actions, bk2dir=bk2dir)
